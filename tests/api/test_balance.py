import pytest
from aleph_message.models import Chain

from aleph.db.models import AlephBalanceDb
from aleph.jobs.process_pending_messages import PendingMessageProcessor

MESSAGES_URI = "/api/v0/addresses/0x9319Ad3B7A8E0eE24f2E639c40D8eD124C5520Ba/balance"


@pytest.mark.asyncio
async def test_get_balance(
    ccn_api_client,
    message_processor: PendingMessageProcessor,
    fixture_product_prices_aggregate_in_db,
    fixture_settings_aggregate_in_db,
    instance_message_with_volumes_in_db,
    fixture_instance_message,
    user_balance: AlephBalanceDb,
):
    pipeline = message_processor.make_pipeline()
    # Exhaust the iterator
    _ = [message async for message in pipeline]

    assert fixture_instance_message.item_content

    response = await ccn_api_client.get(MESSAGES_URI)
    assert response.status == 200, await response.text()
    data = await response.json()
<<<<<<< HEAD
    assert data["balance"] == str(user_balance.balance)
    assert data["locked_amount"] == "2002.46666666666669698315672576427459716796875"
=======
    assert data["balance"] == user_balance.balance

    assert data["locked_amount"] == 1001.8

    details = data["details"]
    assert details["ETH"] == user_balance.balance


@pytest.mark.asyncio
async def test_get_balance_with_chain(
    ccn_api_client,
    message_processor: PendingMessageProcessor,
    fixture_product_prices_aggregate_in_db,
    fixture_settings_aggregate_in_db,
    instance_message_with_volumes_in_db,
    fixture_instance_message,
    user_balance_eth_avax: AlephBalanceDb,
):
    pipeline = message_processor.make_pipeline()
    _ = [message async for message in pipeline]

    assert fixture_instance_message.item_content
    expected_locked_amount = 1001.8
    chain = Chain.AVAX.value
    # Test Avax
    avax_response = await ccn_api_client.get(f"{MESSAGES_URI}?chain={chain}")

    assert avax_response.status == 200, await avax_response.text()
    avax_data = await avax_response.json()
    avax_expected_balance = user_balance_eth_avax.balance
    assert avax_data["balance"] == avax_expected_balance
    assert avax_data["locked_amount"] == expected_locked_amount

    # Verify ETH Value
    chain = Chain.ETH.value
    eth_response = await ccn_api_client.get(f"{MESSAGES_URI}?chain={chain}")
    assert eth_response.status == 200, await eth_response.text()
    eth_data = await eth_response.json()
    eth_expected_balance = user_balance_eth_avax.balance
    assert eth_data["balance"] == eth_expected_balance
    assert eth_data["locked_amount"] == expected_locked_amount

    # Verify All Chain
    total_response = await ccn_api_client.get(f"{MESSAGES_URI}")
    assert total_response.status == 200, await total_response.text()
    total_data = await total_response.json()
    total_expected_balance = user_balance_eth_avax.balance * 2
    assert total_data["balance"] == total_expected_balance
    assert total_data["locked_amount"] == expected_locked_amount

    details = total_data["details"]
    assert details is not None
    assert details["ETH"] == user_balance_eth_avax.balance
    assert details["AVAX"] == user_balance_eth_avax.balance


@pytest.mark.asyncio
async def test_get_balance_with_no_balance(
    ccn_api_client,
):
    response = await ccn_api_client.get(f"{MESSAGES_URI}")

    assert response.status == 200, await response.text()
    data = await response.json()
    assert data["balance"] == 0
    assert data["locked_amount"] == 0

    # Test Eth Case
    response = await ccn_api_client.get(f"{MESSAGES_URI}?chain{Chain.ETH.value}")

    assert response.status == 200, await response.text()
    data = await response.json()
    assert data["balance"] == 0
    assert data["locked_amount"] == 0
    details = data["details"]
    assert not details
>>>>>>> 89ed12ac
<|MERGE_RESOLUTION|>--- conflicted
+++ resolved
@@ -26,13 +26,9 @@
     response = await ccn_api_client.get(MESSAGES_URI)
     assert response.status == 200, await response.text()
     data = await response.json()
-<<<<<<< HEAD
+
     assert data["balance"] == str(user_balance.balance)
     assert data["locked_amount"] == "2002.46666666666669698315672576427459716796875"
-=======
-    assert data["balance"] == user_balance.balance
-
-    assert data["locked_amount"] == 1001.8
 
     details = data["details"]
     assert details["ETH"] == user_balance.balance
@@ -106,4 +102,3 @@
     assert data["locked_amount"] == 0
     details = data["details"]
     assert not details
->>>>>>> 89ed12ac
