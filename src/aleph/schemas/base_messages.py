--- conflicted
+++ resolved
@@ -15,9 +15,6 @@
 ContentType = TypeVar("ContentType", bound=BaseContent)
 
 
-<<<<<<< HEAD
-class AlephBaseMessage(BaseModel, Generic[MType, ContentType]):
-=======
 def base_message_validator_check_item_type(values):
     """
     Checks that the item hash of the message matches the one inferred from the hash.
@@ -74,24 +71,16 @@
 
 
 class AlephBaseMessage(GenericModel, Generic[MType, ContentType]):
->>>>>>> 89ed12ac
     """
     The base structure of an Aleph message.
     All the fields of this class appear in all the representations
     of messages on the Aleph network.
     """
 
-<<<<<<< HEAD
-    sender: str
-    chain: Chain
-    signature: Optional[str] = None
-    type: MType
-=======
     sender: Optional[str] = None
     chain: Optional[Chain] = None
     signature: Optional[str] = None
     type: Optional[MType] = None
->>>>>>> 89ed12ac
     item_content: Optional[str] = None
     item_type: ItemType
     item_hash: str
@@ -99,7 +88,6 @@
     channel: Optional[str] = None
     content: Optional[ContentType] = None
 
-<<<<<<< HEAD
     @model_validator(mode="after")
     def check_item_type(self):
         """
@@ -166,13 +154,4 @@
         if isinstance(v, dt.datetime):
             return v
 
-        return timestamp_to_datetime(v)
-=======
-    @root_validator()
-    def check_item_type(cls, values):
-        return base_message_validator_check_item_type(values)
-
-    @validator("item_hash")
-    def check_item_hash(cls, v: Any, values: Mapping[str, Any]):
-        return base_message_validator_check_item_hash(v, values)
->>>>>>> 89ed12ac
+        return timestamp_to_datetime(v)