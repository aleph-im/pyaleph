"""
Schemas to process raw messages coming from users to the Aleph network.
These schemas are used to parse messages coming from the network into
more practical Python objects.

While extremely similar to the functionalities of the aleph message module
(of which we reuse some classes), this implementation differs in several
ways:
1. We do not expect the `content` key to be provided. At best, we get
   an `item_content` field for inline type messages. Otherwise,
   the content has to be fetched (and validated) later from the network.
2. We do not care for confirmations, as the message we are checking is
   not even integrated yet.

TODO: this module should reasonably be part of aleph message, if only
      to make the schemas available for the validation of client data
      in aleph-client.
"""

import datetime as dt
from typing import Any, Dict, Generic, Literal, Type

from aleph_message.models import (
    AggregateContent,
    Chain,
    ForgetContent,
    InstanceContent,
    ItemType,
    MessageType,
    PostContent,
    ProgramContent,
    StoreContent,
)
<<<<<<< HEAD
from pydantic import ValidationError, model_validator
=======
from pydantic import ValidationError, root_validator, validator
>>>>>>> 89ed12ac

import aleph.toolkit.json as aleph_json
from aleph.exceptions import UnknownHashError
from aleph.schemas.base_messages import AlephBaseMessage, ContentType, MType
from aleph.toolkit.timestamp import timestamp_to_datetime
from aleph.types.message_status import InvalidMessageFormat
from aleph.utils import item_type_from_hash

MAX_INLINE_SIZE = 200000  # 200kb max inline content size.


def base_pending_message_load_content(values):
    """
    Preload inline content. We let the CCN populate this field later
    on for ipfs and storage item types.

    Sets the default value for item_type, if required.
    """

    item_hash = values.get("item_hash")
    if item_hash is None:
        raise ValueError("Could not determine item hash")
    item_content = values.get("item_content")

    try:
        default_item_type = (
            item_type_from_hash(item_hash) if item_content is None else ItemType.inline
        )
    except UnknownHashError:
        raise ValueError(f"Unexpected hash type: '{item_hash}'")

    input_item_type = values.get("item_type")
    item_type = input_item_type or default_item_type

    if item_type == ItemType.inline:
        if item_content is None:
            raise ValueError("Item content not specified for inline item type")

        if len(item_content) > MAX_INLINE_SIZE:
            raise ValueError("Message too long")
        try:
            values["content"] = aleph_json.loads(item_content)
        except aleph_json.DecodeError as e:
            raise ValueError("Message content is not valid JSON data") from e
    else:
        if item_content is not None:
            raise ValueError(f"{item_type} messages cannot define item_content")

    # Store back the default item_type if not specified
    if input_item_type is None:
        values["item_type"] = default_item_type.value

    return values


def base_pending_message_validator_check_time(v, values):
    """
    Parses the time field as a UTC datetime. Contrary to the default datetime
    validator, this implementation raises an exception if the time field is
    too far in the future.
    """

    if isinstance(v, dt.datetime):
        return v

    return timestamp_to_datetime(v)


class BasePendingMessage(AlephBaseMessage, Generic[MType, ContentType]):
    """
    A raw Aleph message, as sent by users to the Aleph network.
    """

<<<<<<< HEAD
    @model_validator(mode="before")
    @classmethod
    def load_content(cls, values: Any):
        """
        Preload inline content. We let the CCN populate this field later
        on for ipfs and storage item types.
=======
    sender: str
    chain: Chain
    type: MType
    time: dt.datetime

    @root_validator(pre=True)
    def load_content(cls, values):
        return base_pending_message_load_content(values)
>>>>>>> 89ed12ac

    @validator("time", pre=True)
    def check_time(cls, v, values):
        return base_pending_message_validator_check_time(v, values)


class PendingAggregateMessage(
    BasePendingMessage[Literal[MessageType.aggregate], AggregateContent]  # type: ignore
):
    pass


class PendingForgetMessage(
    BasePendingMessage[Literal[MessageType.forget], ForgetContent]  # type: ignore
):
    pass


class PendingInstanceMessage(
    BasePendingMessage[Literal[MessageType.instance], InstanceContent]  # type: ignore
):
    pass


class PendingPostMessage(BasePendingMessage[Literal[MessageType.post], PostContent]):  # type: ignore
    pass


class PendingProgramMessage(
    BasePendingMessage[Literal[MessageType.program], ProgramContent]  # type: ignore
):
    pass


class PendingStoreMessage(BasePendingMessage[Literal[MessageType.store], StoreContent]):  # type: ignore
    pass


class PendingInlineStoreMessage(PendingStoreMessage):
    item_content: str
    item_type: Literal[ItemType.inline]  # type: ignore


MESSAGE_TYPE_TO_CLASS: Dict[
    Any,
    Type[
        PendingAggregateMessage
        | PendingForgetMessage
        | PendingInstanceMessage
        | PendingPostMessage
        | PendingProgramMessage
        | PendingStoreMessage
    ],
] = {
    MessageType.aggregate: PendingAggregateMessage,
    MessageType.forget: PendingForgetMessage,
    MessageType.instance: PendingInstanceMessage,
    MessageType.post: PendingPostMessage,
    MessageType.program: PendingProgramMessage,
    MessageType.store: PendingStoreMessage,
}


def parse_message(message_dict: Any) -> BasePendingMessage:
    if not isinstance(message_dict, dict):
        raise InvalidMessageFormat("Message is not a dictionary")

    raw_message_type = message_dict.get("type")
    try:
        message_type = MessageType(raw_message_type)
    except ValueError as e:
        raise InvalidMessageFormat(f"Invalid message_type: '{raw_message_type}'") from e

    msg_cls = MESSAGE_TYPE_TO_CLASS[message_type]

    try:
        return msg_cls(**message_dict)
    except ValidationError as e:
        raise InvalidMessageFormat(e.errors()) from e<|MERGE_RESOLUTION|>--- conflicted
+++ resolved
@@ -31,11 +31,7 @@
     ProgramContent,
     StoreContent,
 )
-<<<<<<< HEAD
 from pydantic import ValidationError, model_validator
-=======
-from pydantic import ValidationError, root_validator, validator
->>>>>>> 89ed12ac
 
 import aleph.toolkit.json as aleph_json
 from aleph.exceptions import UnknownHashError
@@ -109,23 +105,12 @@
     A raw Aleph message, as sent by users to the Aleph network.
     """
 
-<<<<<<< HEAD
     @model_validator(mode="before")
     @classmethod
     def load_content(cls, values: Any):
         """
         Preload inline content. We let the CCN populate this field later
         on for ipfs and storage item types.
-=======
-    sender: str
-    chain: Chain
-    type: MType
-    time: dt.datetime
-
-    @root_validator(pre=True)
-    def load_content(cls, values):
-        return base_pending_message_load_content(values)
->>>>>>> 89ed12ac
 
     @validator("time", pre=True)
     def check_time(cls, v, values):
