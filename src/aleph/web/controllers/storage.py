import base64
import hashlib
import logging
import os
import tempfile
from typing import Optional

import aio_pika
import aiofiles
import pydantic
from aiohttp import BodyPartReader, web
from aiohttp.web_request import FileField
from aleph_message.models import ItemType
from mypy.dmypy_server import MiB
from pydantic import ValidationError

from aleph.chains.signature_verifier import SignatureVerifier
from aleph.db.accessors.balances import get_total_balance
from aleph.db.accessors.cost import get_total_cost_for_address
from aleph.db.accessors.files import count_file_pins, get_file
from aleph.exceptions import AlephStorageException, UnknownHashError
from aleph.schemas.cost_estimation_messages import CostEstimationStoreContent
from aleph.schemas.pending_messages import (
    BasePendingMessage,
    PendingInlineStoreMessage,
    PendingStoreMessage,
)
from aleph.services.cost import get_total_and_detailed_costs
from aleph.storage import StorageService
from aleph.types.db_session import DbSession
from aleph.types.message_status import InvalidSignature
from aleph.utils import item_type_from_hash, run_in_executor
from aleph.web.controllers.app_state_getters import (
    get_config_from_request,
    get_mq_channel_from_request,
    get_session_factory_from_request,
    get_signature_verifier_from_request,
    get_storage_service_from_request,
)
from aleph.web.controllers.utils import (
    add_grace_period_for_file,
    broadcast_and_process_message,
    broadcast_status_to_http_status,
    mq_make_aleph_message_topic_queue,
)

logger = logging.getLogger(__name__)

MAX_FILE_SIZE = 100 * MiB
MAX_UNAUTHENTICATED_UPLOAD_FILE_SIZE = 25 * MiB
MAX_UPLOAD_FILE_SIZE = 1000 * MiB


async def add_ipfs_json_controller(request: web.Request):
    """Forward the json content to IPFS server and return an hash"""
    storage_service = get_storage_service_from_request(request)
    session_factory = get_session_factory_from_request(request)
    config = get_config_from_request(request)
    grace_period = config.storage.grace_period.value

    data = await request.json()
    with session_factory() as session:
        output = {
            "status": "success",
            "hash": await storage_service.add_json(
                session=session, value=data, engine=ItemType.ipfs
            ),
        }
        add_grace_period_for_file(
            session=session, file_hash=output["hash"], hours=grace_period
        )
        session.commit()

    return web.json_response(output)


async def add_storage_json_controller(request: web.Request):
    """Forward the json content to IPFS server and return an hash"""
    storage_service = get_storage_service_from_request(request)
    session_factory = get_session_factory_from_request(request)
    config = get_config_from_request(request)
    grace_period = config.storage.grace_period.value

    data = await request.json()
    with session_factory() as session:
        output = {
            "status": "success",
            "hash": await storage_service.add_json(
                session=session, value=data, engine=ItemType.storage
            ),
        }
        add_grace_period_for_file(
            session=session, file_hash=output["hash"], hours=grace_period
        )
        session.commit()

    return web.json_response(output)


async def _verify_message_signature(
    pending_message: BasePendingMessage, signature_verifier: SignatureVerifier
) -> None:
    try:
        await signature_verifier.verify_signature(pending_message)
    except InvalidSignature:
        raise web.HTTPForbidden()


async def _verify_user_balance(
    session: DbSession, content: CostEstimationStoreContent
) -> None:
    if content.estimated_size_mib and content.estimated_size_mib > 25 * MiB:
        current_balance = get_total_balance(session=session, address=content.address)
        current_cost_for_user = get_total_cost_for_address(
            session=session, address=content.address
        )
        required_storage_cost, _ = get_total_and_detailed_costs(session, content, "")

        required_balance = current_cost_for_user + required_storage_cost

        if current_balance < required_balance:
            raise web.HTTPPaymentRequired()


class StorageMetadata(pydantic.BaseModel):
    message: PendingInlineStoreMessage
    sync: bool


class UploadedFile:
    def __init__(self, max_size: int):
        self.max_size = max_size
        self.hash = ""
        self.size = 0
        self._hasher = hashlib.sha256()
        self._temp_file_path = None
        self._temp_file = None

    async def open_temp_file(self):
        if not self._temp_file_path:
            raise ValueError("File content has not been validated and read yet.")
        self._temp_file = await aiofiles.open(self._temp_file_path, "rb")
        return self._temp_file

    async def close_temp_file(self):
        if self._temp_file is not None:
            await self._temp_file.close()
            self._temp_file = None

    async def cleanup(self):
        await self.close_temp_file()
        if self._temp_file_path and os.path.exists(self._temp_file_path):
            os.remove(self._temp_file_path)
            self._temp_file_path = None

    async def read_and_validate(self):
        total_read = 0
        chunk_size = 8192

        # From aiofiles changelog:
        # On Python 3.12, aiofiles.tempfile.NamedTemporaryFile now accepts a
        # delete_on_close argument, just like the stdlib version.
        # On Python 3.12, aiofiles.tempfile.NamedTemporaryFile no longer
        # exposes a delete attribute, just like the stdlib version.
        #
        # so we might need to modify this code for python 3.12 at some point

        # it would be ideal to uses aiofiles.tempfile.NamedTemporaryFile but it
        # doesn't seems to be able to support our current workflow
        temp_file = tempfile.NamedTemporaryFile("w+b", delete=False)
        self._temp_file_path = temp_file.name
        temp_file.close()

        async with aiofiles.open(self._temp_file_path, "w+b") as f:
            async for chunk in self._read_chunks(chunk_size):
                total_read += len(chunk)
                if total_read > self.max_size:
                    raise web.HTTPRequestEntityTooLarge(
                        reason="File size exceeds the maximum limit.",
                        max_size=self.max_size,
                        actual_size=total_read,
                    )
                self._hasher.update(chunk)  # Update file hash while reading the file
                await f.write(chunk)

            self.hash = self._hasher.hexdigest()
            self.size = total_read
            await f.seek(0)

    async def _read_chunks(self, chunk_size):
        raise NotImplementedError("Subclasses must implement this method")

    def get_hash(self) -> str:
        return self._hasher.hexdigest()


class MultipartUploadedFile(UploadedFile):
    def __init__(self, file_field: BodyPartReader, max_size: int):
        super().__init__(max_size)
        self.file_field = file_field

    async def _read_chunks(self, chunk_size):
        async for chunk in self.file_field.__aiter__():
            yield chunk


class RawUploadedFile(UploadedFile):
    def __init__(self, request: web.Request, max_size: int):
        super().__init__(max_size)
        self.request = request

    async def _read_chunks(self, chunk_size):
        async for chunk in self.request.content.iter_chunked(chunk_size):
            yield chunk


async def _check_and_add_file(
    session: DbSession,
    signature_verifier: SignatureVerifier,
    storage_service: StorageService,
    message: Optional[PendingStoreMessage],
    uploaded_file: UploadedFile,
    grace_period: int,
) -> str:
    file_hash = uploaded_file.get_hash()
    # Perform authentication and balance checks
    if message:
        await _verify_message_signature(
            pending_message=message, signature_verifier=signature_verifier
        )
        if not message.item_content:
            raise web.HTTPUnprocessableEntity(reason="Store message content needed")

        try:
<<<<<<< HEAD
            message_content = StoreContent.model_validate_json(message.item_content)
=======
            message_content = CostEstimationStoreContent.parse_raw(message.item_content)
            message_content.estimated_size_mib = uploaded_file.size

>>>>>>> 89ed12ac
            if message_content.item_hash != file_hash:
                raise web.HTTPUnprocessableEntity(
                    reason=f"File hash does not match ({file_hash} != {message_content.item_hash})"
                )
        except ValidationError as e:
            raise web.HTTPUnprocessableEntity(
                reason=f"Invalid store message content: {e.json()}"
            )

        await _verify_user_balance(session=session, content=message_content)
    else:
        message_content = None

    temp_file = await uploaded_file.open_temp_file()
    file_content = await temp_file.read()

    if isinstance(file_content, bytes):
        file_bytes = file_content
    elif isinstance(file_content, str):
        file_bytes = file_content.encode("utf-8")
    else:
        raise web.HTTPUnprocessableEntity(
            reason=f"Invalid file content type, got {type(file_content)}"
        )

    await storage_service.add_file_content_to_local_storage(
        session=session, file_content=file_bytes, file_hash=file_hash
    )
    await uploaded_file.cleanup()

    # For files uploaded without authenticated upload, add a grace period of 1 day.
    if message_content is None:
        add_grace_period_for_file(
            session=session, file_hash=file_hash, hours=grace_period
        )
    return file_hash


async def _make_mq_queue(
    request: web.Request,
    sync: bool,
    routing_key: Optional[str] = None,
) -> Optional[aio_pika.abc.AbstractQueue]:
    if not sync:
        return None

    mq_channel = await get_mq_channel_from_request(request, logger)
    config = get_config_from_request(request)
    return await mq_make_aleph_message_topic_queue(
        channel=mq_channel, config=config, routing_key=routing_key
    )


async def storage_add_file(request: web.Request):
    storage_service = get_storage_service_from_request(request)
    session_factory = get_session_factory_from_request(request)
    signature_verifier = get_signature_verifier_from_request(request)
    config = get_config_from_request(request)
    grace_period = config.storage.grace_period.value
    metadata = None
    uploaded_file: Optional[UploadedFile] = None

    try:
        if request.content_type == "multipart/form-data":
            reader = await request.multipart()
            async for part in reader:
                if part.name == "file":
                    uploaded_file = MultipartUploadedFile(part, MAX_FILE_SIZE)
                    await uploaded_file.read_and_validate()
                elif part.name == "metadata":
                    metadata = await part.read(decode=True)
        else:
            uploaded_file = RawUploadedFile(
                request=request, max_size=MAX_UNAUTHENTICATED_UPLOAD_FILE_SIZE
            )
            await uploaded_file.read_and_validate()

        if uploaded_file is None:
            raise web.HTTPBadRequest(
                reason="File should be sent as FormData or Raw Upload"
            )

        max_upload_size = (
            MAX_UNAUTHENTICATED_UPLOAD_FILE_SIZE if not metadata else MAX_FILE_SIZE
        )
        if uploaded_file.size > max_upload_size:
            raise web.HTTPRequestEntityTooLarge(
                actual_size=uploaded_file.size, max_size=max_upload_size
            )

        uploaded_file.max_size = max_upload_size

        status_code = 200

        if metadata:
            metadata_bytes = (
                metadata.file.read() if isinstance(metadata, FileField) else metadata
            )
            try:
                storage_metadata = StorageMetadata.model_validate_json(metadata_bytes)
            except ValidationError as e:
                raise web.HTTPUnprocessableEntity(
                    reason=f"Could not decode metadata: {e.json()}"
                )

            message = storage_metadata.message
            sync = storage_metadata.sync
        else:
            message = None
            sync = False

        with session_factory() as session:
            file_hash = await _check_and_add_file(
                session=session,
                signature_verifier=signature_verifier,
                storage_service=storage_service,
                message=message,
                uploaded_file=uploaded_file,
                grace_period=grace_period,
            )
            session.commit()
        if message:
            broadcast_status = await broadcast_and_process_message(
                pending_message=message, sync=sync, request=request, logger=logger
            )
            status_code = broadcast_status_to_http_status(broadcast_status)

        output = {"status": "success", "hash": file_hash}
        return web.json_response(data=output, status=status_code)

    finally:
        if uploaded_file is not None:
            await uploaded_file.cleanup()


def assert_file_is_downloadable(session: DbSession, file_hash: str) -> None:
    """
    Check if the file is on the aleph.im network and can be downloaded from the API.
    This filters out requests for files outside the network / nonexistent files.
    """
    file_metadata = get_file(session=session, file_hash=file_hash)
    if not file_metadata:
        raise web.HTTPNotFound(text="Not found")

    if file_metadata.size > MAX_FILE_SIZE:
        raise web.HTTPRequestEntityTooLarge(
            max_size=MAX_FILE_SIZE, actual_size=file_metadata.size
        )


def prepare_content(content):
    return base64.encodebytes(content).decode("utf-8")


async def get_hash(request):
    item_hash = request.match_info.get("hash", None)
    if item_hash is None:
        return web.HTTPBadRequest(text="No hash provided")
    try:
        engine = item_type_from_hash(item_hash)
    except UnknownHashError as e:
        logger.warning(e.args[0])
        return web.HTTPBadRequest(text="Invalid hash provided")

    session_factory = get_session_factory_from_request(request)
    with session_factory() as session:
        assert_file_is_downloadable(session=session, file_hash=item_hash)

    storage_service = get_storage_service_from_request(request)

    try:
        hash_content = await storage_service.get_hash_content(
            item_hash,
            use_network=False,
            use_ipfs=True,
            engine=engine,
            store_value=False,
            timeout=30,
        )
    except AlephStorageException:
        return web.HTTPNotFound(text=f"No file found for hash {item_hash}")

    content = await run_in_executor(None, prepare_content, hash_content.value)
    result = {
        "status": "success",
        "hash": item_hash,
        "engine": engine,
        "content": content,
    }

    response = await run_in_executor(None, web.json_response, result)
    response.enable_compression()
    return response


async def get_raw_hash(request):
    item_hash = request.match_info.get("hash", None)

    if item_hash is None:
        raise web.HTTPBadRequest(text="No hash provided")

    try:
        engine = item_type_from_hash(item_hash)
    except UnknownHashError:
        raise web.HTTPBadRequest(text="Invalid hash")

    session_factory = get_session_factory_from_request(request)
    with session_factory() as session:
        assert_file_is_downloadable(session=session, file_hash=item_hash)

    storage_service = get_storage_service_from_request(request)

    try:
        content = await storage_service.get_hash_content(
            item_hash,
            use_network=False,
            use_ipfs=True,
            engine=engine,
            store_value=False,
            timeout=30,
        )
    except AlephStorageException as e:
        raise web.HTTPNotFound(text="Not found") from e

    response = web.Response(body=content.value)
    response.enable_compression()
    return response


async def get_file_pins_count(request: web.Request) -> web.Response:
    item_hash = request.match_info.get("hash", None)

    if item_hash is None:
        raise web.HTTPBadRequest(text="No hash provided")

    session_factory = get_session_factory_from_request(request)
    with session_factory() as session:
        count = count_file_pins(session=session, file_hash=item_hash)
    return web.json_response(data=count)<|MERGE_RESOLUTION|>--- conflicted
+++ resolved
@@ -232,13 +232,8 @@
             raise web.HTTPUnprocessableEntity(reason="Store message content needed")
 
         try:
-<<<<<<< HEAD
             message_content = StoreContent.model_validate_json(message.item_content)
-=======
-            message_content = CostEstimationStoreContent.parse_raw(message.item_content)
-            message_content.estimated_size_mib = uploaded_file.size
-
->>>>>>> 89ed12ac
+  
             if message_content.item_hash != file_hash:
                 raise web.HTTPUnprocessableEntity(
                     reason=f"File hash does not match ({file_hash} != {message_content.item_hash})"
