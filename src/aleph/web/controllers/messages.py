--- conflicted
+++ resolved
@@ -52,17 +52,10 @@
     get_node_cache_from_request,
     get_session_factory_from_request,
 )
-<<<<<<< HEAD
 from aleph.web.controllers.utils import (
-    DEFAULT_MESSAGES_PER_PAGE,
-    DEFAULT_PAGE,
-    LIST_FIELD_SEPARATOR,
     get_item_hash_from_request,
     mq_make_aleph_message_topic_queue,
 )
-=======
-from aleph.web.controllers.utils import mq_make_aleph_message_topic_queue
->>>>>>> 24938138
 
 LOGGER = logging.getLogger(__name__)
 
