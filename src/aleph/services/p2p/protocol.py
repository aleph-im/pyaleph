import asyncio
import logging
from collections import deque
from typing import Deque

from aleph_p2p_client import AlephP2PServiceClient

from aleph.handlers.message_handler import MessagePublisher
from aleph.network import decode_pubsub_message
from aleph.toolkit.timestamp import utc_now
from aleph.types.message_status import InvalidMessageException

LOGGER = logging.getLogger(__name__)


async def incoming_channel(
    p2p_client: AlephP2PServiceClient, topic: str, message_publisher: MessagePublisher
) -> None:
    LOGGER.debug("incoming channel started...")

    await p2p_client.subscribe(topic)
<<<<<<< HEAD
    seen_hashes: deque = deque([], maxlen=200000)
=======
    seen_hashes: Deque[tuple] = deque([], maxlen=200000)
>>>>>>> 3ce2db3e

    while True:
        try:
            async for message in p2p_client.receive_messages(topic):
                try:
                    protocol, topic, peer_id = message.routing_key.split(".")
                    LOGGER.debug(
                        "Received new %s message on topic %s from %s",
                        protocol,
                        topic,
                        peer_id,
                    )

                    # We should check the sender here to avoid spam
                    # and such things...
                    try:
                        message_dict = await decode_pubsub_message(message.body)
                        # Implemented an in-memory cache to avoid deal with the same messages different times.
                        if (
                            message_dict["sender"],
                            message_dict["item_hash"],
                            message_dict["signature"],
                        ) in seen_hashes:
                            # Messages are already ACKed on underlying implementation in p2p_client.receive_messages()
                            # if the process don't have issues
                            continue

                        seen_hashes.append(
                            (
                                message_dict["sender"],
                                message_dict["item_hash"],
                                message_dict["signature"],
                            )
                        )
                    except InvalidMessageException:
                        LOGGER.warning(
                            "Received invalid message on P2P topic %s from %s",
                            topic,
                            peer_id,
                        )
                        continue

                    await message_publisher.add_pending_message(
                        message_dict=message_dict, reception_time=utc_now()
                    )
                except Exception:
                    LOGGER.exception("Can't handle message")

        except Exception:
            LOGGER.exception("Exception in pubsub, reconnecting.")

        await asyncio.sleep(2)<|MERGE_RESOLUTION|>--- conflicted
+++ resolved
@@ -19,11 +19,9 @@
     LOGGER.debug("incoming channel started...")
 
     await p2p_client.subscribe(topic)
-<<<<<<< HEAD
-    seen_hashes: deque = deque([], maxlen=200000)
-=======
+
     seen_hashes: Deque[tuple] = deque([], maxlen=200000)
->>>>>>> 3ce2db3e
+
 
     while True:
         try:
