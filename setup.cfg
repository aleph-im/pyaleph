--- conflicted
+++ resolved
@@ -33,13 +33,8 @@
 # Note: eth/web3 dependencies updates are sensitive and can trigger a lot of dependency conflicts.
 # Update with care. Dependencies that were added to make it all work are annotated accordingly.
 install_requires =
-<<<<<<< HEAD
-    aio_pika==9.0.5
+    aio_pika==9.1.3
     aiocache==0.12.2
-=======
-    aio_pika==9.1.3
-    aiocache==0.11.1
->>>>>>> 8da7b3e7
     aiohttp-cors==0.7.0
     aiohttp-jinja2==1.5
     aiohttp==3.8.4
