--- conflicted
+++ resolved
@@ -31,18 +31,5 @@
 
 ## Start the dev environment
 
-<<<<<<< HEAD
 Please refer to the installtation documentation for that:
-https://pyaleph.readthedocs.io/en/latest/guides/install.html#run-the-node-with-docker-compose
-=======
-Run the Docker Compose file to start all the required services:
-
-```
-docker-compose -f deployment/docker-build/docker-compose.yml up -d
-```
-
-This will instantiate the services for IPFS and the P2P daemon.
-
-You can now start the Core Channel Node locally using the `pyaleph` command or by running the `aleph.commands` module,
-for example from PyCharm.
->>>>>>> 9cb14567
+https://pyaleph.readthedocs.io/en/latest/guides/install.html#run-the-node-with-docker-compose