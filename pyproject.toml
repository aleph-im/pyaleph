[build-system]
build-backend = "hatchling.build"

requires = [ "hatch-vcs", "hatchling" ]

[project]
name = "pyaleph"
description = "Reference implementation of Aleph.im next generation network of decentralized big data applications."
readme = "README.md"
license = { file = "LICENSE.txt" }
authors = [
  { name = "Moshe Malawach", email = "moshe.malawach@protonmail.com" },
]
requires-python = ">=3.12,<3.13"
classifiers = [
  "Development Status :: 4 - Beta",
  "Programming Language :: Python",
  "Programming Language :: Python :: 3 :: Only",
  "Programming Language :: Python :: 3.12",
]
dynamic = [ "version" ]
dependencies = [
  "aio-pika==9.5",
  "aiocache==0.12.2",
  "aiofiles==23.2.1",
  "aiohttp==3.9.5",
  "aiohttp-cors==0.7",
  "aiohttp-jinja2==1.5",
<<<<<<< HEAD
  "aioipfs~=0.7.1",
=======
  "aioipfs>=0.7.1",
>>>>>>> e0050399
  "alembic==1.12.1",
  "aleph-message==0.6",
  "aleph-nuls2==0.1",
  "aleph-p2p-client @ git+https://github.com/aleph-im/p2p-service-client-python@2c04af39c566217f629fd89505ffc3270fba8676",
  "aleph-pytezos==3.13.4",
  "asyncpg==0.30",
  "base58>=1.0.3",
  "coincurve==20",
  "configmanager==1.35.1",
  "configparser==6",
  "cosmospy==6",
  "dataclasses-json==0.5.6",
  "eth-account==0.10",
  "eth-typing~=4.0",
  "gunicorn==21.2",
  "hexbytes==0.2.2",
  "msgpack==1.0.3",                                                                                                        # required by aiocache
  "multiaddr==0.0.9",                                                                                                      # for libp2p-stubs
  "orjson>=3.7.7",                                                                                                         # Minimum version for Python 3.11
  "psycopg2-binary==2.9.5",                                                                                                # Note: psycopg3 is not yet supported by SQLAlchemy
  "pycryptodome==3.17",                                                                                                    # for libp2p-stubs
  "pymultihash==0.8.2",                                                                                                    # for libp2p-stubs
  "pynacl==1.5",
  "python-dateutil==2.8.2",
  "pytz==2023.3",
  "pyyaml==6.0.1",
  "redis[hiredis]==5.0.1",
  "requests==2.32.3",
  "sentry-sdk==1.34",
  "setproctitle==1.3.3",
  "setuptools>=70.3",
  "sqlalchemy[mypy]==1.4.52",
  "sqlalchemy-utils==0.38.3",
  "substrate-interface==1.7.4",
  "types-aiofiles==23.2.0.20240403",
  "ujson==5.4",                                                                                                            # required by aiocache
  "urllib3==2.2.2",
  "uvloop==0.21",
  "web3==6.11.2",
]
optional-dependencies.cosmos = [
  "cosmospy",
]
optional-dependencies.docs = [
  "sphinxcontrib-plantuml",
]
optional-dependencies.nuls2 = [
  "aleph-nuls2==0.1",
  "py-ed25519-bindings==1.0.2; python_version>='3.11'",
]
optional-dependencies.polkadot = [
  "substrate-interface>=0.9.27",
]
urls.Documentation = "https://aleph.im/"
urls.Homepage = "https://github.com/aleph-im/pyaleph"
scripts.pyaleph = "aleph.commands:run"
dependency_links = [
  "https://github.com/aleph-im/py-libp2p/tarball/0.1.4-1-use-set#egg=libp2p",
]

[tool.hatch.metadata]
allow-direct-references = true

[tool.hatch.version]
source = "vcs"

[tool.hatch.build.targets.wheel]
packages = [
  "alembic.ini",
  "src/aleph",
  "pyproject.toml",
  "AUTHORS.rst",
  "CHANGELOG.rst",
  "README.md",
  "LICENSE.txt",
  "code-of-conduct.md",
]

[tool.hatch.build.targets.sdist]
include = [
  "alembic.ini",
  "src/aleph",
  "pyproject.toml",
  "AUTHORS.rst",
  "CHANGELOG.rst",
  "README.md",
  "LICENSE.txt",
  "code-of-conduct.md",
]

[tool.hatch.envs.testing]
features = [
  "cosmos",
  "nuls2",
  "polkadot",
]
dependencies = [
  "ipfshttpclient==0.8.0a2", # eth/web3 test dependency, for some reason"
  "more-itertools==8.14.0",
  "pytest==8.0.1",
  "pytest-cov==4.1.0",
  "pytest-mock==3.12.0",
  "pytest-asyncio==0.23.5",
  "pytest-aiohttp==1.0.5",
]

# XXX see https://github.com/aleph-im/pyaleph/blob/main/.github/workflows/pyaleph-ci.yml
[tool.hatch.envs.testing.scripts]
test = "pytest -v {args:.}"
test-cov = "pytest -v --cov {args:.}"
cov-report = [
  "- coverage combine",
  "coverage report",
]
cov = [
  "test-cov",
  "cov-report",
]

[tool.hatch.envs.linting]
detached = true
dependencies = [
  "black==24.2.0",
  "mypy==1.2.0",
  "mypy-extensions==1.0.0",
  "ruff==0.4.8",
  "isort==5.13.2",
  "check-sdist==0.1.3",
  "sqlalchemy[mypy]==1.4.41",
  "yamlfix==1.16.1",
  # because of aleph messages otherwise yamlfix install a too new version
  "pydantic>=1.10.5,<2.0.0",
  "pyproject-fmt==2.2.1",
  "types-aiofiles",
  "types-protobuf",
  "types-pytz",
  "types-redis",
  "types-requests",
  "types-setuptools",
]
[tool.hatch.envs.linting.scripts]
typing = "mypy --config-file=pyproject.toml {args:} ./src/ ./tests/"
style = [
  "ruff check {args:.}",
  "black --check --diff {args:} ./src/ ./tests/",
  "isort --check-only --profile black {args:} ./src/ ./tests/",
  "yamlfix --check .",
  "pyproject-fmt --check pyproject.toml",
]
sdist = "check-sdist --inject-junk"
fmt = [
  "black {args:} ./src/ ./tests/",
  "ruff check --fix {args:.} ./src/ ./tests/",
  "isort --profile black {args:} ./src/ ./tests/",
  "yamlfix .",
  "pyproject-fmt pyproject.toml",
  "style",
]
all = [
  "style",
  "typing",
  "sdist",
]

[tool.isort]
profile = "black"

[tool.check-sdist]
git-only = [
  "tests",
  "docs",
  "deployment",
  ".coveragerc",
  ".dockerignore",
  "shell.nix",
]
default-ignore = true

[tool.pytest.ini_options]
minversion = "6.0"
pythonpath = [ "src" ]
addopts = "-vv -m \"not ledger_hardware\""
norecursedirs = [ "*.egg", "dist", "build", ".tox", ".venv", "*/site-packages/*" ]
testpaths = [ "tests/unit" ]
markers = { ledger_hardware = "marks tests as requiring ledger hardware" }

[tool.coverage.run]
branch = true
parallel = true
source = [
  "src/",
]
omit = [
  "*/site-packages/*",
]

[tool.coverage.paths]
source = [
  "src/",
]
omit = [
  "*/site-packages/*",
]

[tool.coverage.report]
show_missing = true
skip_empty = true
exclude_lines = [
  # Have to re-enable the standard pragma
  "pragma: no cover",

  # Don't complain about missing debug-only code:
  "def __repr__",
  "if self\\.debug",

  # Don't complain if tests don't hit defensive assertion code:
  "raise AssertionError",
  "raise NotImplementedError",

  # Don't complain if non-runnable code isn't run:
  "if 0:",
  "if __name__ == .__main__.:",

  # Don't complain about ineffective code:
  "pass",
]

[tool.mypy]
python_version = 3.12
mypy_path = "src"
plugins = [
  "sqlalchemy.ext.mypy.plugin",
]
exclude = [
  "conftest.py",
]
show_column_numbers = true

# Import discovery
# Install types for third-party library stubs (e.g. from typeshed repository)
install_types = true
non_interactive = true

# Import discovery
# Suppresses error messages about imports that cannot be resolved
ignore_missing_imports = true
# Forces import to reference the original source file
no_implicit_reexport = true
# show error messages from unrelated files
follow_imports = "silent"
follow_imports_for_stubs = false

# Suppressing errors
# Shows errors related to strict None checking, if the global strict_optional
# flag is enabled
strict_optional = true
no_implicit_optional = true

# Disallow dynamic typing
# Disallows usage of types that come from unfollowed imports
disallow_any_unimported = false
# Disallows all expressions in the module that have type Any
disallow_any_expr = false
# Disallows functions that have Any in their signature after decorator transformation.
disallow_any_decorated = false
# Disallows explicit Any in type positions such as type annotations and generic type parameters.
disallow_any_explicit = false
# Disallows usage of generic types that do not specify explicit type parameters.
disallow_any_generics = false
# Disallows subclassing a value of type Any.
disallow_subclassing_any = false

# Untyped definitions and calls
# Disallows calling functions without type annotations from functions with type annotations.
disallow_untyped_calls = false
# Disallows defining functions without type annotations or with incomplete type annotations
disallow_untyped_defs = false
# Disallows defining functions with incomplete type annotations.
check_untyped_defs = false
# Type-checks the interior of functions without type annotations.
disallow_incomplete_defs = false
# Reports an error whenever a function with type annotations is decorated with a decorator without annotations.
disallow_untyped_decorators = false

# Prohibit comparisons of non-overlapping types (ex: 42 == "no")
strict_equality = true

# Configuring warnings
# Warns about unneeded # type: ignore comments.
warn_unused_ignores = true
# Shows errors for missing return statements on some execution paths.
warn_no_return = true
# Shows a warning when returning a value with type Any from a function declared with a non- Any return type.
warn_return_any = false

# Miscellaneous strictness flags
# Allows variables to be redefined with an arbitrary type, as long as the redefinition is in the same block and nesting level as the original definition.
allow_redefinition = true

# XXX does this thing really works?
# Ignore the imported code from py-libp2p
# [mypy-aleph.toolkit.libp2p_stubs.""]
# ignore_errors = True

[tool.yamlfix]
sequence_style = "keep_style"
preserve_quotes = true
whitelines = 1
section_whitelines = 2<|MERGE_RESOLUTION|>--- conflicted
+++ resolved
@@ -26,11 +26,7 @@
   "aiohttp==3.9.5",
   "aiohttp-cors==0.7",
   "aiohttp-jinja2==1.5",
-<<<<<<< HEAD
   "aioipfs~=0.7.1",
-=======
-  "aioipfs>=0.7.1",
->>>>>>> e0050399
   "alembic==1.12.1",
   "aleph-message==0.6",
   "aleph-nuls2==0.1",
