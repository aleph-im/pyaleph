--- conflicted
+++ resolved
@@ -54,13 +54,9 @@
   "pytz==2023.3",
   "pyyaml==6.0.1",
   "redis[hiredis]==5.0.1",
-<<<<<<< HEAD
-  "requests==2.31",
   "sentry-sdk==2.8.0",
-=======
   "requests==2.32.3",
-  "sentry-sdk==2.22.0",
->>>>>>> db8a0070
+  "sentry-sdk==2.28.0",
   "setproctitle==1.3.3",
   "setuptools>=70.3",
   "sqlalchemy[mypy]==1.4.52",
